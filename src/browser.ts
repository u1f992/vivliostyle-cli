--- conflicted
+++ resolved
@@ -1,24 +1,10 @@
 import fs from 'node:fs';
-<<<<<<< HEAD
 import type { Browser, Page } from 'playwright-core';
 import { ResolvedTaskConfig } from './config/resolve.js';
 import type { BrowserType } from './config/schema.js';
 import { Logger } from './logger.js';
 import { importNodeModule } from './node-modules.js';
-import { isInContainer, registerExitHandler } from './util.js';
-=======
-import * as playwright from 'playwright-core';
-import { registry } from 'playwright-core/lib/server';
-import type { BrowserType } from './input/schema.js';
-import {
-  beforeExitHandlers,
-  isRunningOnWSL,
-  logInfo,
-  logSuccess,
-  pathEquals,
-  suspendLogging,
-} from './util.js';
->>>>>>> 55273a84
+import { isInContainer, isRunningOnWSL, registerExitHandler } from './util.js';
 
 async function launchBrowser({
   browserType,
@@ -54,18 +40,6 @@
           headless,
           args: [
             '--allow-file-access-from-files',
-<<<<<<< HEAD
-            disableWebSecurity && '--disable-web-security',
-            disableDevShmUsage && '--disable-dev-shm-usage',
-            // #357: Set devicePixelRatio=1 otherwise it causes layout issues in HiDPI displays
-            headless && '--force-device-scale-factor=1',
-            // set Chromium language to English to avoid locale-dependent issues (e.g. minimum font size)
-            '--lang=en',
-            // ...(!headless && process.platform === 'darwin'
-            //   ? ['-AppleLanguages', '(en)']
-            //   : []),
-          ].filter((value): value is string => Boolean(value)),
-=======
             ...(disableWebSecurity ? ['--disable-web-security'] : []),
             ...(disableDevShmUsage ? ['--disable-dev-shm-usage'] : []),
             // #357: Set devicePixelRatio=1 otherwise it causes layout issues in HiDPI displays
@@ -78,7 +52,6 @@
               ? ['', '-AppleLanguages', '(en)'] // Fix for issue #570
               : []),
           ],
->>>>>>> 55273a84
           env: { ...process.env, LANG: 'en.UTF-8' },
           proxy: proxy,
         }
