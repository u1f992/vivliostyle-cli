--- conflicted
+++ resolved
@@ -195,7 +195,14 @@
   return fs.existsSync('/opt/vivliostyle-cli/.vs-cli-version');
 }
 
-<<<<<<< HEAD
+export function isRunningOnWSL(): boolean {
+  // Detection method based on microsoft/WSL#4071
+  return (
+    fs.existsSync('/proc/version') &&
+    fs.readFileSync('/proc/version', 'utf8').toLowerCase().includes('microsoft')
+  );
+}
+
 export async function openEpub(epubPath: string, tmpDir: string) {
   await inflateZip(epubPath, tmpDir);
   Logger.debug(`Created the temporary EPUB directory: ${tmpDir}`);
@@ -208,23 +215,6 @@
   );
   return deleteEpub;
 }
-=======
-export function isRunningOnWSL(): boolean {
-  // Detection method based on microsoft/WSL#4071
-  return (
-    fs.existsSync('/proc/version') &&
-    fs.readFileSync('/proc/version', 'utf8').toLowerCase().includes('microsoft')
-  );
-}
-
-export async function openEpubToTmpDirectory(filePath: string): Promise<{
-  dest: string;
-  epubOpfPath: string;
-  deleteEpub: () => void;
-}> {
-  const [tmpDir, deleteEpub] = await useTmpDirectory();
-  await inflateZip(filePath, tmpDir);
->>>>>>> 55273a84
 
 export function getDefaultEpubOpfPath(epubDir: string) {
   const containerXmlPath = upath.join(epubDir, 'META-INF/container.xml');
