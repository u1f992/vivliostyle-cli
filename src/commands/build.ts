import chalk from 'chalk';
import process from 'process';
import terminalLink from 'terminal-link';
import path from 'upath';
import { checkOverwriteViolation, compile, copyAssets } from '../builder';
import { collectVivliostyleConfig, mergeConfig, MergedConfig } from '../config';
import { buildPDF } from '../pdf';
import { cwd, gracefulError, log, startLogging, stopLogging } from '../util';
import { exportWebPublication } from '../webbook';
import { BuildCliFlags, setupBuildParserProgram } from './build.parser';

try {
  const program = setupBuildParserProgram();
  program.parse(process.argv);
  const options = program.opts();
  build({
    input: program.args?.[0],
    configPath: options.config,
    targets: options.targets,
    theme: options.theme,
    size: options.size,
    style: options.style,
    userStyle: options.userStyle,
    singleDoc: options.singleDoc,
    title: options.title,
    author: options.author,
    language: options.language,
    pressReady: options.pressReady,
    verbose: options.verbose,
    timeout: options.timeout,
    sandbox: options.sandbox,
    executableChromium: options.executableChromium,
  }).catch(gracefulError);
} catch (err) {
  gracefulError(err);
}

export default async function build(cliFlags: BuildCliFlags) {
  startLogging('Collecting build config');

  const loadedConf = collectVivliostyleConfig(cliFlags);
  const { vivliostyleConfig, vivliostyleConfigPath } = loadedConf;
  cliFlags = loadedConf.cliFlags;

  const context = vivliostyleConfig ? path.dirname(vivliostyleConfigPath) : cwd;

  const config = await mergeConfig(cliFlags, vivliostyleConfig, context);
  checkUnsupportedOutputs(config);

  // check output path not to overwrite source files
  for (const target of config.outputs) {
    checkOverwriteViolation(config, target.path, target.format);
  }

  // build artifacts
  if (config.manifestPath) {
    await compile(config);
    await copyAssets(config);
  }

  // generate files
  for (const target of config.outputs) {
    let output: string | null = null;
    if (target.format === 'pdf') {
      output = await buildPDF({
        ...config,
        input: (config.manifestPath ??
          config.webbookEntryPath ??
          config.epubOpfPath) as string,
        output: target.path,
<<<<<<< HEAD
        style: cliFlags.style,
        userStyle: cliFlags.userStyle,
        singleDoc: cliFlags.singleDoc ?? false,
=======
        customStyle: config.customStyle,
        customUserStyle: config.customUserStyle,
>>>>>>> 19d62da5
      });
    } else if (target.format === 'webpub') {
      if (!config.manifestPath) {
        continue;
      }
      output = await exportWebPublication({
        ...config,
        input: config.workspaceDir,
        output: target.path,
      });
    }
    if (output) {
      const formattedOutput = chalk.bold.green(path.relative(cwd, output));
      log(
        `\n${terminalLink(formattedOutput, 'file://' + output, {
          fallback: () => formattedOutput,
        })} has been created.`,
      );
    }
  }

  stopLogging('Built successfully.', '🎉');

  process.exit(0);
}

export function checkUnsupportedOutputs({
  webbookEntryPath,
  epubOpfPath,
  outputs,
}: MergedConfig) {
  if (webbookEntryPath && outputs.some((t) => t.format === 'webpub')) {
    throw new Error(
      'Exporting webpub format from single HTML input is not supported.',
    );
  } else if (epubOpfPath && outputs.some((t) => t.format === 'webpub')) {
    throw new Error(
      'Exporting webpub format from EPUB or OPF file is not supported.',
    );
  }
}<|MERGE_RESOLUTION|>--- conflicted
+++ resolved
@@ -68,14 +68,9 @@
           config.webbookEntryPath ??
           config.epubOpfPath) as string,
         output: target.path,
-<<<<<<< HEAD
-        style: cliFlags.style,
-        userStyle: cliFlags.userStyle,
-        singleDoc: cliFlags.singleDoc ?? false,
-=======
         customStyle: config.customStyle,
         customUserStyle: config.customUserStyle,
->>>>>>> 19d62da5
+        singleDoc: config.singleDoc,
       });
     } else if (target.format === 'webpub') {
       if (!config.manifestPath) {
