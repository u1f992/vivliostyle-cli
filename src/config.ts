--- conflicted
+++ resolved
@@ -121,15 +121,10 @@
     target: string;
   }[];
   size: PageSize | undefined;
-<<<<<<< HEAD
-  style: string | undefined;
-  userStyle: string | undefined;
+  customStyle: string | undefined;
+  customUserStyle: string | undefined;
   singleDoc: boolean;
   quick: boolean;
-=======
-  customStyle: string | undefined;
-  customUserStyle: string | undefined;
->>>>>>> 19d62da5
   pressReady: boolean;
   language: string | null;
   cover: string | undefined;
@@ -366,12 +361,6 @@
   const language = cliFlags.language ?? config?.language ?? null;
   const sizeFlag = cliFlags.size ?? config?.size;
   const size = sizeFlag ? parsePageSize(sizeFlag) : undefined;
-<<<<<<< HEAD
-  const style = cliFlags.style;
-  const userStyle = cliFlags.userStyle;
-  const singleDoc = cliFlags.singleDoc ?? false;
-  const quick = cliFlags.quick ?? false;
-=======
   const customStyle =
     cliFlags.style &&
     (isUrlString(cliFlags.style)
@@ -382,7 +371,8 @@
     (isUrlString(cliFlags.userStyle)
       ? cliFlags.userStyle
       : pathToFileURL(cliFlags.userStyle).href);
->>>>>>> 19d62da5
+  const singleDoc = cliFlags.singleDoc ?? false;
+  const quick = cliFlags.quick ?? false;
   const cover = contextResolve(entryContextDir, config?.cover) ?? undefined;
   const pressReady = cliFlags.pressReady ?? config?.pressReady ?? false;
 
@@ -447,15 +437,10 @@
     themeIndexes,
     pressReady,
     size,
-<<<<<<< HEAD
-    style,
-    userStyle,
+    customStyle,
+    customUserStyle,
     singleDoc,
     quick,
-=======
-    customStyle,
-    customUserStyle,
->>>>>>> 19d62da5
     language,
     cover,
     verbose,
