{
  "name": "@vivliostyle/cli",
<<<<<<< HEAD
  "description": "Save the pdf file via headless browser and Vivliostyle.",
  "version": "4.12.2",
=======
  "description": "Save the pdf file via Headless Chrome and Vivliostyle.",
  "version": "4.12.4",
>>>>>>> 5d14f42b
  "author": "spring_raining <harusamex.com@gmail.com>",
  "scripts": {
    "build": "yarn clean && run-p build:*",
    "build:cli": "tsc && shx chmod +x dist/cli.js",
    "generate:schema": "run-p generate:schema:*",
    "generate:schema:pubManifest": "json2ts -i src/schema/pubManifest/publication.schema.json -o src/schema/publication.schema.ts --cwd src/schema/pubManifest",
    "generate:schema:vivliostyleConfig": "json2ts -i src/schema/vivliostyle/vivliostyleConfig.schema.json -o src/schema/vivliostyleConfig.schema.ts --cwd src/schema/vivliostyle",
    "clean": "shx rm -rf dist tmp",
    "dev": "run-p dev:*",
    "dev:cli": "tsc -w --preserveWatchOutput",
    "example": "yarn --cwd example build",
    "pretest": "yarn build && playwright install chromium",
    "release": "release-it",
    "release:pre": "release-it --preRelease --npm.tag=next",
    "test": "jest --coverage"
  },
  "dependencies": {
    "@vivliostyle/vfm": "1.2.2",
    "@vivliostyle/viewer": "2.15.4",
    "ajv": "^7.0.4",
    "ajv-formats": "^1.5.1",
    "better-ajv-errors": "^1.2.0",
    "chalk": "^4.1.2",
    "cheerio": "^1.0.0-rc.10",
    "chokidar": "^3.5.2",
    "command-exists": "1.2.9",
    "commander": "^8.1.0",
    "debug": "^4.3.2",
    "decamelize": "5.0.0",
    "execa": "^5.1.1",
    "fast-xml-parser": "^3.19.0",
    "globby": "^11.0.3",
    "hast-util-to-html": "^7.1.3",
    "hastscript": "^6.0.0",
    "image-size": "^1.0.0",
    "is-interactive": "1.0.0",
    "mime-types": "^2.1.32",
    "node-stream-zip": "^1.14.0",
    "ora": "^5.4.1",
    "pdf-lib": "^1.16.0",
    "playwright-core": "1.21.1",
    "portfinder": "^1.0.28",
    "press-ready": "^4.0.3",
    "prettier": "^2.3.2",
    "resolve-pkg": "^2.0.0",
    "serve-handler": "^6.1.3",
    "shelljs": "^0.8.4",
    "terminal-link": "^2.1.1",
    "tmp": "^0.2.1",
    "upath": "^2.0.1",
    "uuid": "^8.3.2",
    "vfile": "^4.2.1"
  },
  "devDependencies": {
    "@release-it/conventional-changelog": "^3.3.0",
    "@types/command-exists": "1.2.0",
    "@types/debug": "^4.1.7",
    "@types/jest": "^27.0.1",
    "@types/jsdom": "^16.2.13",
    "@types/mime-types": "^2.1.1",
    "@types/node": "^16.7.2",
    "@types/serve-handler": "^6.1.1",
    "@types/tmp": "^0.2.1",
    "@types/uuid": "^8.3.1",
    "file-type": "^16.5.3",
    "husky": "^4.3.8",
    "jest": "^27.0.6",
    "jsdom": "^17.0.0",
    "json-schema-to-typescript": "^10.1.4",
    "lint-staged": "^11.1.2",
    "nodemon": "^2.0.12",
    "npm-run-all": "^4.1.5",
    "prettier-plugin-organize-imports": "^2.3.3",
    "pretty-quick": "^3.1.1",
    "release-it": "^14.11.5",
    "shx": "^0.3.3",
    "ts-jest": "^27.0.5",
    "typescript": "^4.3.5"
  },
  "types": "dist/index.d.ts",
  "main": "dist/index.js",
  "bin": {
    "vivliostyle": "dist/cli.js",
    "vs": "dist/cli.js"
  },
  "files": [
    "dist"
  ],
  "husky": {
    "hooks": {
      "pre-commit": "pretty-quick --staged",
      "pre-push": "yarn test"
    }
  },
  "publishConfig": {
    "access": "public"
  },
  "repository": "https://github.com/vivliostyle/vivliostyle-cli.git",
  "bugs": "https://github.com/vivliostyle/vivliostyle-cli/issues",
  "homepage": "https://github.com/vivliostyle/vivliostyle-cli",
  "keywords": [
    "vivliostyle"
  ],
  "license": "AGPL-3.0",
  "engines": {
    "node": ">=14"
  }
}<|MERGE_RESOLUTION|>--- conflicted
+++ resolved
@@ -1,12 +1,7 @@
 {
   "name": "@vivliostyle/cli",
-<<<<<<< HEAD
   "description": "Save the pdf file via headless browser and Vivliostyle.",
-  "version": "4.12.2",
-=======
-  "description": "Save the pdf file via Headless Chrome and Vivliostyle.",
   "version": "4.12.4",
->>>>>>> 5d14f42b
   "author": "spring_raining <harusamex.com@gmail.com>",
   "scripts": {
     "build": "yarn clean && run-p build:*",
